--- conflicted
+++ resolved
@@ -35,10 +35,6 @@
 import org.apache.lucene.analysis.tokenattributes.OffsetAttribute;
 import org.apache.lucene.analysis.util.RollingCharBuffer;
 
-<<<<<<< HEAD
-import io.bdrc.lucene.stemmer.Reduce;
-=======
->>>>>>> 49205be5
 import io.bdrc.lucene.stemmer.Row;
 import io.bdrc.lucene.stemmer.Trie;
 
@@ -93,31 +89,10 @@
 	 * Constructs a TibWordTokenizer using a given trie
 	 * @param trie  built with BuildCompiledTrie.java
 	 */
-<<<<<<< HEAD
-	private void init(Reader reader) throws FileNotFoundException, IOException {
-		this.scanner = new Trie(true);
-		// currently only adds the entries without any diff
-		try (BufferedReader br = new BufferedReader(reader)) {
-			String line;
-			while ((line = br.readLine()) != null) {
-				final int spaceIndex = line.indexOf(' ');
-				if (spaceIndex == -1) {
-					throw new IllegalArgumentException("The dictionary file is corrupted in the following line.\n" + line);
-				} else {
-					this.scanner.add(line.substring(0, spaceIndex), line.substring(spaceIndex+1));
-				}
-			}
-			final Reduce opt = new Reduce();
-			this.scanner.reduce(opt);
-		}
-		ioBuffer = new RollingCharBuffer();
-		ioBuffer.reset(input);
-=======
 	public TibWordTokenizer(Trie trie) {
         this.scanner = trie;
         ioBuffer = new RollingCharBuffer();
         ioBuffer.reset(input);
->>>>>>> 49205be5
 	}
 	
 	public TibWordTokenizer(String trieFile) throws FileNotFoundException, IOException {
@@ -281,7 +256,7 @@
 		
 		/* B. HANDING THEM TO LUCENE */
 		
-		/* B.1. IF THERE IS A NON-MAX MATCH */
+		/* B.1. IF THERE IS A NON-MAX MATCH */
 		if (foundMatch) {
 			confirmedEnd = tokenEnd;
 			confirmedEndIndex = bufferIndex;
