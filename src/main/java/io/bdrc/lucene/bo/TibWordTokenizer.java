/*******************************************************************************
 * Copyright (c) 2017 Buddhist Digital Resource Center (BDRC)
 * 
 * If this file is a derivation of another work the license header will appear 
 * below; otherwise, this work is licensed under the Apache License, Version 2.0 
 * (the "License"); you may not use this file except in compliance with the 
 * License.
 * 
 * You may obtain a copy of the License at
 * 
 *    http://www.apache.org/licenses/LICENSE-2.0
 * 
 * Unless required by applicable law or agreed to in writing, software
 * distributed under the License is distributed on an "AS IS" BASIS,
 * WITHOUT WARRANTIES OR CONDITIONS OF ANY KIND, either express or implied.
 * 
 * See the License for the specific language governing permissions and
 * limitations under the License.
 ******************************************************************************/
package io.bdrc.lucene.bo;

import java.io.BufferedReader;
import java.io.FileNotFoundException;
import java.io.FileReader;
import java.io.IOException;

import org.apache.lucene.analysis.Tokenizer;
import org.apache.lucene.analysis.tokenattributes.CharTermAttribute;
import org.apache.lucene.analysis.tokenattributes.OffsetAttribute;
import org.apache.lucene.analysis.util.RollingCharBuffer;

import io.bdrc.lucene.stemmer.Optimizer;
import io.bdrc.lucene.stemmer.Row;
import io.bdrc.lucene.stemmer.Trie;

/**
 * A maximal-matching word tokenizer for Tibetan that uses a {@link Trie}.
 * 
 * <p>
 * Takes a syllable at a time and returns the longest sequence of syllable that form a word within the Trie.<br>
 * {@link #isTibLetter(int)} is used to distinguish clusters of letters forming syllables and {@code u\0F0B}(tsheg) to distinguish syllables within a word.
 * <br> 
 *  - Unknown syllables are tokenized as separate words.
 * <br>
 *  - All the punctuation is discarded from the produced tokens, including the tsheg that usually follows "ང". 
 * <p>
 * Due to its design, this tokenizer doesn't deal with contextual ambiguities.<br>
 * For example, if both དོན and དོན་གྲུབ exist in the Trie, དོན་གྲུབ will be returned every time the sequence དོན + གྲུབ is found.<br>
 * The sentence སེམས་ཅན་གྱི་དོན་གྲུབ་པར་ཤོག will be tokenized into "སེམས་ཅན + གྱི + དོན་གྲུབ + པར + ཤོག" (སེམས་ཅན + གྱི + དོན + གྲུབ་པར + ཤོག expected).   
 * 
 * Derived from Lucene 6.4.1 analysis.
 * 
 * @author Élie Roux
 * @author Drupchen
 *
 */
public final class TibWordTokenizer extends Tokenizer {
	private Trie scanner;

	// this tokenizer generates three attributes:
	// term offset, positionIncrement and type
	private final CharTermAttribute termAtt = addAttribute(CharTermAttribute.class);
	private final OffsetAttribute offsetAtt = addAttribute(OffsetAttribute.class);
	private boolean lemmatize = true;
	private boolean debug = false;
	/**
	 * Constructs a TibWordTokenizer using the file designed by filename
	 * @param filename the path to the lexicon file
	 * @throws FileNotFoundException the file containing the lexicon cannot be found
	 * @throws IOException the file containing the lexicon cannot be read
	 */
	public TibWordTokenizer(String filename) throws FileNotFoundException, IOException {
		init(filename);
	}

	/**
	 * Constructs a TibWordTokenizer using the file designed by filename
	 * @param filename the path to the lexicon file
	 * @throws FileNotFoundException the file containing the lexicon cannot be found
	 * @throws IOException the file containing the lexicon cannot be read
	 */
	public TibWordTokenizer(boolean debug, String filename) throws FileNotFoundException, IOException {
		this.debug = debug;
		init(filename);
	}
	
	/**
	 * Constructs a TibWordTokenizer using a default lexicon file (here "resource/output/total_lexicon.txt") 
	 * @throws FileNotFoundException the file containing the lexicon cannot be found
	 * @throws IOException the file containing the lexicon cannot be read
	 */
	public TibWordTokenizer() throws FileNotFoundException, IOException {
		init("resource/output/total_lexicon.txt");
	}

	/**
	 * Initializes and populates {@see #scanner} 
	 * 
	 * The format of each line in filename must be as follows: inflected-form + space + lemma
	 * @param filename the file containing the entries to be added
	 * @throws FileNotFoundException 
	 * @throws IOException
	 */
	private void init(String filename) throws FileNotFoundException, IOException {
		this.scanner = new Trie(true);

		//		currently only adds the entries without any diff
		try (BufferedReader br = new BufferedReader(new FileReader(filename))) {
			String line;
			while ((line = br.readLine()) != null) {
				int spaceIndex = line.indexOf(' ');
				if (spaceIndex == -1) {
					throw new IllegalArgumentException("The dictionary file is corrupted in the following line.\n" + line);
				} else {
					this.scanner.add(line.substring(0, spaceIndex), line.substring(spaceIndex+1));
				}
			}
			Optimizer opt = new Optimizer();
			this.scanner.reduce(opt);
		}
		ioBuffer = new RollingCharBuffer();
		ioBuffer.reset(input);
	}

	private int bufferIndex = 0, finalOffset = 0;
	private static final int MAX_WORD_LEN = 255;

<<<<<<< HEAD
	//	  private final CharTermAttribute termAtt = addAttribute(CharTermAttribute.class);
	//	  private final OffsetAttribute offsetAtt = addAttribute(OffsetAttribute.class);

	private RollingCharBuffer ioBuffer;
=======
	private final CharacterBuffer ioBuffer = CharacterUtils.newCharacterBuffer(IO_BUFFER_SIZE);

>>>>>>> ecac7313
	private int tokenLength;
	private int cmdIndex;
	private boolean foundMatch;
	private int foundMatchCmdIndex;
	private Row rootRow;
	private Row currentRow;
	private int tokenStart;
	private int tokenEnd;
	private final int charCount = 1; // the number of chars in a codepoint, always 1 for Tibetan

	private boolean passedFirstSyllable;

	/**
	 * Called on each token character to normalize it before it is added to the
	 * token. The default implementation does nothing. Subclasses may use this to,
	 * e.g., lowercase tokens.
	 * 
	 * @param c the character to normalize
	 * @return the normalized character
	 */
	protected int normalize(int c) {
		return c;
	}

	@Override
	public final boolean incrementToken() throws IOException {
		clearAttributes();
		ioBuffer.freeBefore(bufferIndex);
		tokenLength = 0;
		tokenStart = -1; // this variable is always initialized
		tokenEnd = -1;
		rootRow = scanner.getRow(scanner.getRoot());
		int confirmedEnd = -1;
		int confirmedEndIndex = -1;
		cmdIndex = -1;
		foundMatchCmdIndex = -1;
		foundNonMaxMatch = false;
		foundMatch = false;
		passedFirstSyllable = false;
		currentRow = null;
		char[] tokenBuffer = termAtt.buffer();
		
		if (debug) {System.out.println("----------------------");}
		
		/* A. FINDING TOKENS */
		while (true) {
			/* A.1. FILLING c WITH CHARS FROM ioBuffer */
			final int c = ioBuffer.get(bufferIndex);	// take next char in ioBuffer
			bufferIndex += charCount;			 			// increment bufferIndex for next value of c
<<<<<<< HEAD
			if (c == -1) {
				bufferIndex -= charCount;
				if (tokenLength == 0) {
					finalOffset = correctOffset(bufferIndex);
					return false;
				}
				break;
			}
 
			if (debug) {System.out.println("\t" + (char) c);}
=======
			
			if (debug) {System.out.println(bufferIndex-1 + "\t" + (char) c);}
>>>>>>> ecac7313
			
			/* A.2. PROCESSING c */
			
			/* A.2.1) if it's a token char */
			if (isTibetanTokenChar(c)) {
				
				checkIfFirstSylPassed(c);
				if (isStartOfToken(c)) {                // start of token
					tryToFindMatchIn(rootRow, c);
					tryToContinueDownTheTrie(rootRow, c);
					incrementTokenIndices();

				} else {
					
					/*>>> corner case for ioBuffer >>>>>>>*/
					if (tokenLength >= tokenBuffer.length-1) { // check if a supplementary could run out of bounds
						tokenBuffer = termAtt.resizeBuffer(2+tokenLength); // make sure a supplementary fits in the buffer
					}
					/*<<<<<<<<<<<<<<<<<<<<<<<<<<<<<<<<<<<<<*/
					
					if (wentToMaxDownTheTrie()) {
						if (!passedFirstSyllable) {
							// we're in a broken state (in the first syllable and no match)
							// we just want to go to the end of the syllable
							if (reachedSylEnd(c)) {
								confirmedEnd = tokenEnd;
								confirmedEndIndex = bufferIndex;
								break;
							}
							tokenEnd += charCount; // else we're just passing
						} else {
							stepBackIfStartedNextSylButCantGoFurther(c);	// the current chars begin an entry in the Trie
							break;
						}
					} else {	// normal case: we are in the middle of a potential token
						if (foundMatch) {
							foundNonMaxMatch = true;
							confirmedEnd = tokenEnd;
							confirmedEndIndex = bufferIndex;
						}
						tokenEnd += charCount;
						tryToFindMatchIn(currentRow, c);
						tryToContinueDownTheTrie(currentRow, c);
					}
				}
				IncrementTokenLengthAndAddCurrentCharTo(tokenBuffer, c);
				/*>>>>>> ioBuffer corner case: buffer overflow! >>>*/
				if (tokenLength >= MAX_WORD_LEN) {		// make sure to check for >= surrogate pair could break == test
					break;
				}
				/*<<<<<<<<<<<<<<<<<<<<<<<<<<<<<<<<<<<<<<<<<<<<<<<<<*/
			
			/* A.2.2) if it is not a token char */
			} else if (tokenLength > 0) {           // at non-Letter w/ chars
				break;                           // return 'em
			}
		}
		
		/* B. HANDING THEM TO LUCENE */
		
		/* B.1. IF THERE IS A NON-MAX MATCH */
		if (foundMatch) {
			confirmedEnd = tokenEnd;
			confirmedEndIndex = bufferIndex;
		}
		if (confirmedEnd > 0) {
			bufferIndex = confirmedEndIndex;
			tokenEnd = confirmedEnd;
		}
		
		/* B.2. EXITING incrementToken() WITH THE TOKEN */
		assert(tokenStart != -1);
		finalizeSettingTermAttribute();
		lemmatizeIfRequired();
		return true;
	}
<<<<<<< HEAD
	
=======

	private void stepBackIfStartedNextSylButCantGoFurther(int c) {
		if (cmdIndex == -1 && currentRow == null && passedFirstSyllable && !reachedSylEnd(c)) {
			bufferIndex -= charCount;
			tokenEnd -= charCount;
		}
	}

	private void checkIfFirstSylPassed(int c) {
		if (c == '\u0F0B' && !passedFirstSyllable) {
			passedFirstSyllable = true;
		}
	}

>>>>>>> ecac7313
	private void finalizeSettingTermAttribute() {
		finalOffset = correctOffset(tokenEnd);
		offsetAtt.setOffset(correctOffset(tokenStart), finalOffset);
		termAtt.setLength(tokenEnd - tokenStart);
	}

	private boolean reachedSylEnd(int c) {
		return c == '\u0F0B';	// isTibetanTokenChar() filters all punctuation and space, so filtering tsek is enough
	}

	private boolean wentToMaxDownTheTrie() {
		return currentRow == null;
	}

	private void lemmatizeIfRequired() {
		if (lemmatize) {
			String cmd = scanner.getCommandVal(foundMatchCmdIndex);
			if (cmd != null ) {
				applyCmdToTermAtt(cmd);	
			}
		}
	}

	private void IncrementTokenLengthAndAddCurrentCharTo(char[] tokenBuffer, int c) {
		tokenLength += Character.toChars(normalize(c), tokenBuffer, tokenLength);	// add normalized c to tokenBuffer
	}

	private void incrementTokenIndices() {
		tokenStart = bufferIndex - charCount;
		tokenEnd = tokenStart + charCount;		// tokenEnd is one char ahead of tokenStart (ending index is exclusive)
	}

	private void tryToContinueDownTheTrie(Row row, int c) {
		int ref = row.getRef((char) c);
		currentRow = (ref >= 0) ? scanner.getRow(ref) : null;
	}

	private void tryToFindMatchIn(Row row, int c) {
		cmdIndex = row.getCmd((char) c);
		foundMatch = (cmdIndex >= 0);	// we may have caught the end, but we must check if next character is a tsheg
		if (foundMatch) {
			foundMatchCmdIndex = cmdIndex; 
		}
	}

	final private boolean isStartOfToken(int c) {
		return tokenLength == 0;
	}

	final private boolean isTibetanTokenChar(int c) {
		return isTibLetter(c) || (c == '\u0F0B' && tokenLength > 0);
	}

	/**
	 * Finds whether the given character is a Tibetan letter or not.
	 * @param c a unicode code-point
	 * @return true if {@code c} in the specified range; false otherwise
	 */
	public boolean isTibLetter(int c) {
		return ('\u0F40' <= c && c <= '\u0FBC');	// between "Tibetan Letter Ka" and "Tibetan Subjoined Letter Fixed-Form Ra"
	}
	
	private void applyCmdToTermAtt(String cmd) {
		if (cmd.charAt(0) == '>') {
			// resize buffer
			char operation = cmd.charAt(1);
			switch(operation) {
			case 'A':
				termAtt.setLength(termAtt.length() - 1);
				break;
			case 'B':
				termAtt.setLength(termAtt.length() - 2);
				break;
			case 'C':
				termAtt.setLength(termAtt.length() - 3);
				break;
			case 'D':
				// replaces the last character by a འ
				char[] buffer = termAtt.buffer();
				buffer[termAtt.length()-1] = 'འ';
				break;
			default:
				throw new IllegalArgumentException("the operation should be A, B, C or D.");
			}
			
		} else if (cmd.charAt(0) == '/') {
			// replace content
			termAtt.setEmpty().append(cmd.substring(1, cmd.length()));
		} else {
			
		}

	}

	@Override
	public final void end() throws IOException {
		super.end();
		// set final offset
		offsetAtt.setOffset(finalOffset, finalOffset);
	}

	@Override
	public void reset() throws IOException {
		super.reset();
		bufferIndex = 0;
		finalOffset = 0;
		ioBuffer.reset(input); // make sure to reset the IO buffer!!
	}

	public void setLemmatize(boolean lemmatize) {
		this.lemmatize = lemmatize;
	}
}<|MERGE_RESOLUTION|>--- conflicted
+++ resolved
@@ -125,19 +125,12 @@
 	private int bufferIndex = 0, finalOffset = 0;
 	private static final int MAX_WORD_LEN = 255;
 
-<<<<<<< HEAD
-	//	  private final CharTermAttribute termAtt = addAttribute(CharTermAttribute.class);
-	//	  private final OffsetAttribute offsetAtt = addAttribute(OffsetAttribute.class);
-
 	private RollingCharBuffer ioBuffer;
-=======
-	private final CharacterBuffer ioBuffer = CharacterUtils.newCharacterBuffer(IO_BUFFER_SIZE);
-
->>>>>>> ecac7313
 	private int tokenLength;
 	private int cmdIndex;
 	private boolean foundMatch;
 	private int foundMatchCmdIndex;
+	private boolean foundNonMaxMatch;
 	private Row rootRow;
 	private Row currentRow;
 	private int tokenStart;
@@ -183,7 +176,6 @@
 			/* A.1. FILLING c WITH CHARS FROM ioBuffer */
 			final int c = ioBuffer.get(bufferIndex);	// take next char in ioBuffer
 			bufferIndex += charCount;			 			// increment bufferIndex for next value of c
-<<<<<<< HEAD
 			if (c == -1) {
 				bufferIndex -= charCount;
 				if (tokenLength == 0) {
@@ -194,10 +186,6 @@
 			}
  
 			if (debug) {System.out.println("\t" + (char) c);}
-=======
-			
-			if (debug) {System.out.println(bufferIndex-1 + "\t" + (char) c);}
->>>>>>> ecac7313
 			
 			/* A.2. PROCESSING c */
 			
@@ -274,9 +262,6 @@
 		lemmatizeIfRequired();
 		return true;
 	}
-<<<<<<< HEAD
-	
-=======
 
 	private void stepBackIfStartedNextSylButCantGoFurther(int c) {
 		if (cmdIndex == -1 && currentRow == null && passedFirstSyllable && !reachedSylEnd(c)) {
@@ -291,7 +276,6 @@
 		}
 	}
 
->>>>>>> ecac7313
 	private void finalizeSettingTermAttribute() {
 		finalOffset = correctOffset(tokenEnd);
 		offsetAtt.setOffset(correctOffset(tokenStart), finalOffset);
